--- conflicted
+++ resolved
@@ -104,13 +104,8 @@
   res.status(404).json({ error: 'Not Found' });
 });
 
-<<<<<<< HEAD
-// Start server (only if not in test mode)
-=======
 
 // Start server (only if not in test mode)
-
->>>>>>> 5048ec74
 if (process.env.NODE_ENV !== 'test') {
   app.listen(PORT, () => {
     console.log(`Yellow Cross Platform running on port ${PORT}`);
